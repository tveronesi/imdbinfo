--- conflicted
+++ resolved
@@ -71,11 +71,7 @@
 ## v0.4.1
 - Added service `get_all_episodes` to fetch all episodes of a series, all in a row no season, no episode number. Sorted by release_date.
 - Updated README with example for fetching all episodes.
-<<<<<<< HEAD
-- Added example script `usage_example_all_episodes.py` to demonstrate fetching all episodes of a series.
-=======
 - Added example script `usage_example_all_episodes.py` to demonstrate fetching all episodes of a series.
 
 ## v0.4.2
-- HOT FIX Refactor _release_date function to improve handling of None values
->>>>>>> 252e3326
+- HOT FIX Refactor _release_date function to improve handling of None values