--- conflicted
+++ resolved
@@ -1,94 +1,74 @@
-from typing import Optional
-import logging
-import requests
-import json
-from lxml import html
-
-from .models import SearchResult, MovieDetail, PersonDetail
-from .parsers import parse_json_movie, parse_json_search, parse_json_person_detail
-
-logger = logging.getLogger(__name__)
-
-<<<<<<< HEAD
-def get_movie(imdb_id: str)->MovieDetail:
-    """Fetch movie details from IMDb using the provided IMDb ID as string,
-    preserve the 'tt' prefix or not, it will be stripped in the function.
-=======
-
-def get_movie(imdb_id: str) -> MovieDetail:
-    """Fetch movie details from IMDb using the provided IMDb ID without 'tt' as string, preserve 00
->>>>>>> c8700639
-    padding."""
-    imdb_id = imdb_id.lstrip('tt')
-    url = f"https://www.imdb.com/title/tt{imdb_id}/reference"
-    logger.info("Fetching movie %s", imdb_id)
-    resp = requests.get(url, headers={"User-Agent": "Mozilla/5.0"})
-    if resp.status_code != 200:
-        logger.error("Error fetching %s: %s", url, resp.status_code)
-        raise Exception(f"Error fetching {url}")
-    tree = html.fromstring(resp.content)
-    script = tree.xpath('//script[@id="__NEXT_DATA__"]/text()')
-    if not script:
-        logger.error("No script found with id '__NEXT_DATA__'")
-        raise Exception("No script found with id '__NEXT_DATA__'")
-    raw_json = json.loads(script[0])
-    movie = parse_json_movie(raw_json)
-    logger.debug("Fetched movie %s", imdb_id)
-    return movie
-<<<<<<< HEAD
-
-
-=======
-
-
->>>>>>> c8700639
-def search_title(title: str) -> Optional[SearchResult]:
-    """Search for a movie by title and return a list of titles and names."""
-    url = f"https://www.imdb.com/find?q={title}&ref_=nv_sr_sm"
-    logger.info("Searching for title '%s'", title)
-    resp = requests.get(url, headers={"User-Agent": "Mozilla/5.0"})
-    if resp.status_code != 200:
-        logger.warning("Search request failed: %s", resp.status_code)
-        return None
-    tree = html.fromstring(resp.content)
-    script = tree.xpath('//script[@id="__NEXT_DATA__"]/text()')
-    if not script:  # throw if no script found
-        logger.error("No script found with id '__NEXT_DATA__'")
-        raise Exception("No script found with id '__NEXT_DATA__'")
-    raw_json = json.loads(script[0])
-
-    result = parse_json_search(raw_json)
-    logger.debug("Search for '%s' returned %s titles", title, len(result.titles))
-    return result
-<<<<<<< HEAD
-
-
-
-def get_name(person_id: str) -> Optional['PersonDetail']:
-    """Fetch person details from IMDb using the provided IMDb ID.
-    Preserve the 'nm' prefix or not, it will be stripped in the function.
-    """
-    #https://www.imdb.com/name/nm0000206/
-    person_id = person_id.lstrip('nm')
-=======
-
-
-def get_name(person_id: str) -> Optional["PersonDetail"]:
-    """Fetch person details from IMDb using the provided IMDb ID."""
-    # https://www.imdb.com/name/nm0000206/
->>>>>>> c8700639
-    url = f"https://www.imdb.com/name/nm{person_id}/"
-    logger.info("Fetching person %s", person_id)
-    resp = requests.get(url, headers={"User-Agent": "Mozilla/5.0"})
-    if resp.status_code != 200:
-        logger.error("Error fetching %s: %s", url, resp.status_code)
-        raise Exception(f"Error fetching {url}")
-    tree = html.fromstring(resp.content)
-    script = tree.xpath('//script[@id="__NEXT_DATA__"]/text()')
-    if not script:
-        logger.error("No script found with id '__NEXT_DATA__'")
-        raise Exception("No script found with id '__NEXT_DATA__'")
-    raw_json = json.loads(script[0])
-    person = parse_json_person_detail(raw_json)
-    logger.debug("Fetched person %s", person_id)
-    return person
+from typing import Optional
+import logging
+import requests
+import json
+from lxml import html
+
+from .models import SearchResult, MovieDetail, PersonDetail
+from .parsers import parse_json_movie, parse_json_search, parse_json_person_detail
+
+logger = logging.getLogger(__name__)
+
+def get_movie(imdb_id: str)->MovieDetail:
+    """Fetch movie details from IMDb using the provided IMDb ID as string,
+    preserve the 'tt' prefix or not, it will be stripped in the function.
+    """
+    imdb_id = imdb_id.lstrip('tt')
+    url = f"https://www.imdb.com/title/tt{imdb_id}/reference"
+    logger.info("Fetching movie %s", imdb_id)
+    resp = requests.get(url, headers={"User-Agent": "Mozilla/5.0"})
+    if resp.status_code != 200:
+        logger.error("Error fetching %s: %s", url, resp.status_code)
+        raise Exception(f"Error fetching {url}")
+    tree = html.fromstring(resp.content)
+    script = tree.xpath('//script[@id="__NEXT_DATA__"]/text()')
+    if not script:
+        logger.error("No script found with id '__NEXT_DATA__'")
+        raise Exception("No script found with id '__NEXT_DATA__'")
+    raw_json = json.loads(script[0])
+    movie = parse_json_movie(raw_json)
+    logger.debug("Fetched movie %s", imdb_id)
+    return movie
+
+def search_title(title: str) -> Optional[SearchResult]:
+    """Search for a movie by title and return a list of titles and names."""
+    url = f"https://www.imdb.com/find?q={title}&ref_=nv_sr_sm"
+    logger.info("Searching for title '%s'", title)
+    resp = requests.get(url, headers={"User-Agent": "Mozilla/5.0"})
+    if resp.status_code != 200:
+        logger.warning("Search request failed: %s", resp.status_code)
+        return None
+    tree = html.fromstring(resp.content)
+    script = tree.xpath('//script[@id="__NEXT_DATA__"]/text()')
+    if not script:  # throw if no script found
+        logger.error("No script found with id '__NEXT_DATA__'")
+        raise Exception("No script found with id '__NEXT_DATA__'")
+    raw_json = json.loads(script[0])
+
+    result = parse_json_search(raw_json)
+    logger.debug("Search for '%s' returned %s titles", title, len(result.titles))
+    return result
+
+  
+def get_name(person_id: str) -> Optional['PersonDetail']:
+    """Fetch person details from IMDb using the provided IMDb ID.
+    Preserve the 'nm' prefix or not, it will be stripped in the function.
+    """
+    #https://www.imdb.com/name/nm0000206/
+    person_id = person_id.lstrip('nm')
+
+    url = f"https://www.imdb.com/name/nm{person_id}/"
+    logger.info("Fetching person %s", person_id)
+    resp = requests.get(url, headers={"User-Agent": "Mozilla/5.0"})
+    if resp.status_code != 200:
+        logger.error("Error fetching %s: %s", url, resp.status_code)
+        raise Exception(f"Error fetching {url}")
+    tree = html.fromstring(resp.content)
+    script = tree.xpath('//script[@id="__NEXT_DATA__"]/text()')
+    if not script:
+        logger.error("No script found with id '__NEXT_DATA__'")
+        raise Exception("No script found with id '__NEXT_DATA__'")
+    raw_json = json.loads(script[0])
+    person = parse_json_person_detail(raw_json)
+    logger.debug("Fetched person %s", person_id)
+    return person