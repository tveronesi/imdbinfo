--- conflicted
+++ resolved
@@ -5,11 +5,7 @@
 
 [project]
 name = "imdbinfo"
-<<<<<<< HEAD
-version = "0.4.1"
-=======
 version = "0.4.2"
->>>>>>> 252e3326
 description = "A Python service for querying IMDb data"
 readme = "README.md"
 license = { file = "LICENSE.txt" }
